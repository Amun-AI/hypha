# Migration Guide

## Migrating from Hypha 0.15.x to 0.20.x

In the new Hypha version, several breaking changes have been introduced to improve the RPC connection, making it more stable and secure. Most importantly, it now supports type annotation for Large Language Models (LLMs), which is ideal for building chatbots, AI agents, and more. Additionally, it features automatic reconnection when the connection is lost, ensuring a more reliable connection. Here is a brief guide to help you migrate your code from the old version to the new version.

### Python

#### 1. Use `hypha-rpc` instead of `imjoy-rpc`

To connect to the server, instead of installing the `imjoy-rpc` module, you will need to install the `hypha-rpc` module. The `hypha-rpc` module is a standalone module that provides the RPC connection to the Hypha server. You can install it using pip:

```bash
# pip install imjoy-rpc # previous install
pip install -U hypha-rpc # new install
```

<<<<<<< HEAD
We also changed our versioning strategy, we use the same version number for the server and client, so it's easier to match the client and server versions. For example, `hypha-rpc` version `0.20.36` is compatible with Hypha server version `0.20.36`.
=======
We also changed our versioning strategy, we use the same version number for the server and client, so it's easier to match the client and server versions. For example, `hypha-rpc` version `0.20.37` is compatible with Hypha server version `0.20.37`.
>>>>>>> 7eef7ce5

#### 2. Change the imports to use `hypha-rpc`

Now you need to do the following changes in your code:

```python
# from imjoy_rpc.hypha import connect_to_server # previous import
from hypha_rpc import connect_to_server # new import
```

#### 3. Use snake_case for all service function names

Previously, we supported both snake_case and camelCase for the function names in Python, but in the new version, we only support snake_case for all function names.

Here is a suggested list of search and replace operations to update your code:
 - `.registerService` -> `.register_service`
 - `.unregisterService` -> `.unregister_service`
 - `.getService` -> `.get_service`
 - `.listServices` -> `.list_services`
 - `.registerCodec` -> `.register_codec`

Example:

```python
from hypha_rpc import connect_to_server # new import
async def start_server(server_url):
    server = await connect_to_server({"server_url": server_url})
    # register a service using server.register_service 
    # `server.registerService` is not supported anymore
    info = await server.register_service({
        "name": "Hello World",
        "id": "hello-world",
        "config": {
            "visibility": "public"
        },
        "hello": hello
    })

    # get a service using server.get_service
    # `server.getService` is not supported anymore
    svc = await server.get_service("hello-world")
    print(await svc.hello("John"))
```

#### 4. Changes in getting service

In the new version, we make the argument of `get_service(service_id)` a string (dictionary is not supported anymore).

The full service id format: `{workspace}/{client_id}:{service_id}@{app_id}`. We support the following shorted formats with conversion:

 - short service id format: `{service_id}`=>`{current_workspace}/*/{service_id}`, e.g. `await server.get_service("hello-world")`
 - service id format with workspace: `{workspace}/{service_id}` => `{workspace}/*/{service_id}`, e.g. `await server.get_service("public/hello-world")`
 - service id format with app id: `{service_id}@{app_id}` => `{current_workspace}/*/{service_id}@{app_id}`, e.g. `await server.get_service("hello-world@my-app-id")`
 - service id format with client id: `{client_id}:{service_id}` => `{current_workspace}/{client_id}:{service_id}`, e.g. `await server.get_service("my-client-id:hello-world")`
 - service id format with client id and app id: `{client_id}:{service_id}@{app_id}` => `{current_workspace}/{client_id}:{service_id}@{app_id}`, e.g. `await server.get_service("my-client-id:hello-world@my-app-id")`

**Note: Instead of return null, the new `get_service()` function will raise error if not found**

#### 5. Fix config options for register_service

Previously we allow passing keywords arguements for `get_service` (e.g. `register_service({...}, overwrite=True)`), now you need to pass it as a dictionary, e.g. `register_service({...}, {"overwrite": True})`.

#### 6. Optionally, annotate functions with JSON schema using Pydantic

To make your functions more compatible with LLMs, you can optionally use Pydantic to annotate them with JSON schema. This helps in creating well-defined interfaces for your services.

We created a tutorial to introduce this new feature: [service type annotation](./service-type-annotation.md).

Here is a quick example using Pydantic:

```python
import asyncio
from pydantic import BaseModel, Field
from hypha_rpc.utils.schema import schema_function

class UserInfo(BaseModel):
    name: str = Field(..., description="Name of the user")
    email: str = Field(..., description="Email of the user")
    age: int = Field(..., description="Age of the user")
    address: str = Field(..., description="Address of the user")

@schema_function
async def register_user(user_info: UserInfo) -> str:
    """Register a new user."""
    return f"User {user_info.name} registered"


async def main():
    server = await connect_to_server({"server_url": "https://hypha.amun.ai"})

    svc = await server.register_service({
        "name": "User Service",
        "id": "user-service",
        "config": {
            "visibility": "public"
        },
        "description": "Service for registering users",
        "register_user": register_user
    })

loop = asyncio.get_event_loop()
loop.create_task(main())
loop.run_forever()
```

### JavaScript

#### 1. Use `hypha-rpc` instead of `imjoy-rpc`

To connect to the server, instead of using the `imjoy-rpc` module, you will need to use the `hypha-rpc` module. The `hypha-rpc` module is a standalone module that provides the RPC connection to the Hypha server. You can include it in your HTML using a script tag:

```html
<<<<<<< HEAD
<script src="https://cdn.jsdelivr.net/npm/hypha-rpc@0.20.36/dist/hypha-rpc-websocket.min.js"></script>
```

We also changed our versioning strategy, we use the same version number for the server and client, so it's easier to match the client and server versions. For example, `hypha-rpc` version `0.20.36` is compatible with Hypha server version `0.20.36`.
=======
<script src="https://cdn.jsdelivr.net/npm/hypha-rpc@0.20.37/dist/hypha-rpc-websocket.min.js"></script>
```

We also changed our versioning strategy, we use the same version number for the server and client, so it's easier to match the client and server versions. For example, `hypha-rpc` version `0.20.37` is compatible with Hypha server version `0.20.37`.
>>>>>>> 7eef7ce5

#### 2. Change the connection method and use camelCase for service function names

In JavaScript, the connection method and service function names use camelCase. 

Here is a suggested list of search and replace operations to update your code:

- `connect_to_server` -> `connectToServer`
- `.register_service` -> `.registerService`
- `.unregister_service` -> `.unregisterService`
- `.get_service` -> `.getService`
- `.list_services` -> `.listServices`
- `.register_codec` -> `.registerCodec`

Here is an example of how the updated code might look:

```html
<<<<<<< HEAD
<script src="https://cdn.jsdelivr.net/npm/hypha-rpc@0.20.36/dist/hypha-rpc-websocket.min.js"></script>
=======
<script src="https://cdn.jsdelivr.net/npm/hypha-rpc@0.20.37/dist/hypha-rpc-websocket.min.js"></script>
>>>>>>> 7eef7ce5
<script>
async function main(){
    const server = await hyphaWebsocketClient.connectToServer({"server_url": "https://hypha.amun.ai"});
    // register a service using server.registerService 
    const info = await server.registerService({
        name: "Hello World",
        id: "hello-world",
        config: {
            visibility: "public"
        },
        hello: async (name) => `Hello ${name}`
    });

    // get a service using server.getService
    const svc = await server.getService("hello-world");
    const ret = await svc.hello("John");
    console.log(ret);
}
main();
</script>
```

#### 3. Changes in getting service

**Input Argument Change for `getService`**
In the new version, we make the argument of `getService(serviceId)` a string (object is not supported anymore).

The full service id format: `{workspace}/{clientId}:{serviceId}@{appId}`. We support the following shorted formats with conversion:

 - short service id format: `{serviceId}`=>`{currentWorkspace}/*/{serviceId}`, e.g. `await server.getService("hello-world")`
 - service id format with workspace: `{workspace}/{serviceId}` => `{workspace}/*/{serviceId}`, e.g. `await server.getService("public/hello-world")`
 - service id format with app id: `{serviceId}@{appId}` => `{currentWorkspace}/*/{serviceId}@{appId}`, e.g. `await server.getService("hello-world@my-app-id")`
 - service id format with client id: `{clientId}:{serviceId}` => `{currentWorkspace}/{clientId}:{serviceId}`, e.g. `await server.getService("my-client-id:hello-world")`
 - service id format with client id and app id: `{clientId}:{serviceId}@{appId}` => `{currentWorkspace}/{clientId}:{serviceId}@{appId}`, e.g. `await server.getService("my-client-id:hello-world@my-app-id")`


**Note: Instead of return null, the new `getService()` function will raise error if not found**

#### 4. Optionally, manually annotate functions with JSON schema

To make your functions more compatible with LLMs, you can optionally annotate them with JSON schema. This helps in creating well-defined interfaces for your services.

We created a tutorial to introduce this new feature: [service type annotation](./service-type-annotation.md).

Here is a quick example in JavaScript:

```html
<<<<<<< HEAD
<script src="https://cdn.jsdelivr.net/npm/hypha-rpc@0.20.36/dist/hypha-rpc-websocket.min.js"></script>
=======
<script src="https://cdn.jsdelivr.net/npm/hypha-rpc@0.20.37/dist/hypha-rpc-websocket.min.js"></script>
>>>>>>> 7eef7ce5

<script>
async function main(){
    const { connectToServer, schemaFunction } = hyphaWebsocketClient;
    const server = await connectToServer({"server_url": "https://hypha.amun.ai"});
    
    function getCurrentWeather(location, unit = "fahrenheit") {
        if (location.toLowerCase().includes("tokyo")) {
            return JSON.stringify({ location: "Tokyo", temperature: "10", unit: unit });
        } else if (location.toLowerCase().includes("san francisco")) {
            return JSON.stringify({ location: "San Francisco", temperature: "72", unit: unit });
        } else if (location.toLowerCase().includes("paris")) {
            return JSON.stringify({ location: "Paris", temperature: "22", unit: unit });
        } else {
            return JSON.stringify({ location: location, temperature: "unknown" });
        }
    }

    const getCurrentWeatherAnnotated = schemaFunction(getCurrentWeather, {
        name: "getCurrentWeather",
        description: "Get the current weather in a given location",
        parameters: {
            type: "object",
            properties: {
                location: { type: "string", description: "The city and state, e.g. San Francisco, CA" },
                unit: { type: "string", enum: ["celsius", "fahrenheit"] }
            },
            required: ["location"]
        }
    });

    await server.registerService({
        name: "Weather Service",
        id: "weather-service",
        getCurrentWeather: getCurrentWeatherAnnotated
    });

    const svc = await server.getService("weather-service");
    const ret = await svc.getCurrentWeather("Tokyo");
    console.log(ret);
}
main();
</script>
```

By following this guide, you should be able to smoothly transition your code from Hypha 0.15.x to 0.20.x and take advantage of the new features, including the support for Large Language Models through type annotations and JSON schema generation.<|MERGE_RESOLUTION|>--- conflicted
+++ resolved
@@ -15,11 +15,7 @@
 pip install -U hypha-rpc # new install
 ```
 
-<<<<<<< HEAD
-We also changed our versioning strategy, we use the same version number for the server and client, so it's easier to match the client and server versions. For example, `hypha-rpc` version `0.20.36` is compatible with Hypha server version `0.20.36`.
-=======
 We also changed our versioning strategy, we use the same version number for the server and client, so it's easier to match the client and server versions. For example, `hypha-rpc` version `0.20.37` is compatible with Hypha server version `0.20.37`.
->>>>>>> 7eef7ce5
 
 #### 2. Change the imports to use `hypha-rpc`
 
@@ -132,17 +128,10 @@
 To connect to the server, instead of using the `imjoy-rpc` module, you will need to use the `hypha-rpc` module. The `hypha-rpc` module is a standalone module that provides the RPC connection to the Hypha server. You can include it in your HTML using a script tag:
 
 ```html
-<<<<<<< HEAD
-<script src="https://cdn.jsdelivr.net/npm/hypha-rpc@0.20.36/dist/hypha-rpc-websocket.min.js"></script>
-```
-
-We also changed our versioning strategy, we use the same version number for the server and client, so it's easier to match the client and server versions. For example, `hypha-rpc` version `0.20.36` is compatible with Hypha server version `0.20.36`.
-=======
 <script src="https://cdn.jsdelivr.net/npm/hypha-rpc@0.20.37/dist/hypha-rpc-websocket.min.js"></script>
 ```
 
 We also changed our versioning strategy, we use the same version number for the server and client, so it's easier to match the client and server versions. For example, `hypha-rpc` version `0.20.37` is compatible with Hypha server version `0.20.37`.
->>>>>>> 7eef7ce5
 
 #### 2. Change the connection method and use camelCase for service function names
 
@@ -160,11 +149,7 @@
 Here is an example of how the updated code might look:
 
 ```html
-<<<<<<< HEAD
-<script src="https://cdn.jsdelivr.net/npm/hypha-rpc@0.20.36/dist/hypha-rpc-websocket.min.js"></script>
-=======
 <script src="https://cdn.jsdelivr.net/npm/hypha-rpc@0.20.37/dist/hypha-rpc-websocket.min.js"></script>
->>>>>>> 7eef7ce5
 <script>
 async function main(){
     const server = await hyphaWebsocketClient.connectToServer({"server_url": "https://hypha.amun.ai"});
@@ -212,11 +197,7 @@
 Here is a quick example in JavaScript:
 
 ```html
-<<<<<<< HEAD
-<script src="https://cdn.jsdelivr.net/npm/hypha-rpc@0.20.36/dist/hypha-rpc-websocket.min.js"></script>
-=======
 <script src="https://cdn.jsdelivr.net/npm/hypha-rpc@0.20.37/dist/hypha-rpc-websocket.min.js"></script>
->>>>>>> 7eef7ce5
 
 <script>
 async function main(){
