import asyncio
import json
import logging
import random
import sys
from typing import Optional, Union

import shortuuid
from aioredis.client import Redis

from hypha.core import (
    RDF,
    ClientInfo,
    TokenConfig,
    UserInfo,
    VisibilityEnum,
    WorkspaceInfo,
    RedisRPCConnection,
)
from hypha.core.auth import generate_presigned_token, generate_reconnection_token
from imjoy_rpc.hypha import RPC
from hypha.utils import EventBus

logging.basicConfig(stream=sys.stdout)
logger = logging.getLogger("workspace")
logger.setLevel(logging.INFO)

SERVICE_SUMMARY_FIELD = ["id", "name", "type", "config"]


class WorkspaceManager:

    _managers = {}

    @staticmethod
    def get_manager(
        workspace: str,
        redis: Redis,
        root_user: UserInfo,
        event_bus: EventBus,
        server_info: dict,
    ):
        if workspace in WorkspaceManager._managers:
            return WorkspaceManager._managers[workspace]
        else:
            return WorkspaceManager(workspace, redis, root_user, event_bus, server_info)

    def __init__(
        self,
        workspace: str,
        redis: Redis,
        root_user: UserInfo,
        event_bus: EventBus,
        server_info: dict,
    ):
        self._redis = redis
        self._workspace = workspace
        self._initialized = False
        self._rpc = None
        self._root_user = root_user
        self._event_bus = event_bus
        self._server_info = server_info
        WorkspaceManager._managers[workspace] = self

    async def setup(
        self,
        client_id="workspace-manager",
        service_id="default",
        service_name="Default workspace management service",
    ):
        if self._rpc and client_id == self._rpc._client_id:
            return self._rpc
        await self.get_workspace_info()
        if self._rpc and await self._redis.hexists(
            f"{self._workspace}:clients", client_id
        ):
            return self._rpc
        if await self.check_client_exists(client_id):
            rpc = self._create_rpc(client_id + "-" + shortuuid.uuid())
            try:
                await rpc.ping(client_id)
            except asyncio.exceptions.TimeoutError:
                logger.info("Removing a dead workspace-manager client: %s", client_id)
                await self.delete_client(client_id)
            else:
                logger.info("Reusing existing workspace-manager client: %s", client_id)
                self._rpc = rpc
                self._initialized = True
                return rpc

        # Register an client as root
        await self.register_client(
            ClientInfo(
                id=client_id,
                workspace=self._workspace,
                user_info=self._root_user.dict(),
            )
        )
        rpc = self._create_rpc(client_id)

        def save_client_info(_):
            return asyncio.create_task(
                self.update_client_info(
                    rpc.get_client_info(),
                    context={
                        "from": self._workspace + "/" + client_id,
                        "user": self._root_user.dict(),
                    },
                )
            )

        rpc.on("service-updated", save_client_info)
        management_service = self.create_service(service_id, service_name)
        await rpc.register_service(management_service, notify=False)
        await save_client_info(None)
        self._rpc = rpc
        self._initialized = True
        return rpc

    async def get_rpc(self):
        if not self._rpc:
            await self.setup()
        return self._rpc

    async def get_summary(self, context: Optional[dict] = None) -> dict:
        """Get a summary about the workspace."""
        if context:
            user_info = UserInfo.parse_obj(context["user"])
            if not await self.check_permission(user_info):
                raise Exception(f"Permission denied for workspace {self._workspace}.")
        workspace_info = await self.get_workspace_info()
        workspace_info = workspace_info.dict()
        workspace_summary_fields = ["name", "description"]
        clients = await self.list_clients(context=context)
        services = await self.list_services(context=context)
        summary = {k: workspace_info[k] for k in workspace_summary_fields}
        summary.update(
            {
                "client_count": len(clients),
                "clients": clients,
                "service_count": len(services),
                "services": [
                    {k: service[k] for k in SERVICE_SUMMARY_FIELD}
                    for service in services
                ],
            }
        )
        return summary

    async def create_workspace(
        self, config: dict, overwrite=False, context: Optional[dict] = None
    ):
        """Create a new workspace."""
        user_info = UserInfo.parse_obj(context["user"])
        if not await self.check_permission(user_info):
            raise Exception(f"Permission denied for workspace {self._workspace}.")
        config["persistent"] = config.get("persistent") or False
        if user_info.is_anonymous and config["persistent"]:
            raise Exception("Only registered user can create persistent workspace.")
        workspace = WorkspaceInfo.parse_obj(config)
        # make sure we add the user's email to owners
        _id = user_info.email or user_info.id
        if _id not in workspace.owners:
            workspace.owners.append(_id)
        workspace.owners = [o.strip() for o in workspace.owners if o.strip()]

        if not overwrite and await self._redis.hexists("workspaces", workspace.name):
            raise Exception(f"Workspace {workspace.name} already exists.")
        await self._redis.hset("workspaces", workspace.name, workspace.json())
        # Clear the workspace
        await self.remove_clients(workspace.name)
        return await self.get_workspace(workspace.name, context=context)

    async def remove_clients(self, workspace: str = None):
        """Remove all the clients in the workspace."""
        workspace = workspace or self._workspace
        client_keys = await self._redis.hkeys(f"{workspace}:clients")
        for k in client_keys:
            k = k.decode()
            await self.delete_client(k, workspace=workspace)
        await self._redis.delete(f"{workspace}:clients")

    async def install_application(self, rdf: dict, context: Optional[dict] = None):
        """Install an application to the workspace."""
        rdf = RDF.parse_obj(rdf)
        # TODO: check if the application is already installed
        workspace_info = await self.get_workspace_info()
        workspace_info.applications[rdf.id] = rdf.dict()
        await self._update_workspace(workspace_info.dict(), context)

    async def uninstall_application(self, rdf_id: str, context: Optional[dict] = None):
        """Uninstall a application from the workspace."""
        workspace_info = await self.get_workspace_info()
        if rdf_id not in workspace_info.applications:
            raise KeyError("Application not found: " + rdf_id)
        del workspace_info.applications[rdf_id]
        await self._update_workspace(workspace_info.dict(), context)

    async def register_service(self, service, context: Optional[dict] = None, **kwargs):
        """Register a service"""
        user_info = UserInfo.parse_obj(context["user"])
        source_workspace = context["from"].split("/")[0]
        assert (
            source_workspace == self._workspace
        ), f"Service must be registered in the same workspace: {source_workspace} != {self._workspace} (current workspace)."
        if not await self.check_permission(user_info):
            raise Exception(f"Permission denied for workspace {self._workspace}.")
        logger.info("Registering service %s to %s", service.id, self._workspace)
        rpc = await self.get_rpc()
        sv = await rpc.get_remote_service(context["from"] + ":built-in")
        service["config"] = service.get("config", {})
        service["config"]["workspace"] = self._workspace
        service = await sv.register_service(service, **kwargs)
        assert "/" not in service["id"], "Service id must not contain '/'"
        service["id"] = self._workspace + "/" + service["id"]
        return service

    async def generate_token(
        self, config: Optional[dict] = None, context: Optional[dict] = None
    ):
        """Generate a token for the current workspace."""
        user_info = UserInfo.parse_obj(context["user"])
        if not await self.check_permission(user_info):
            raise Exception(f"Permission denied for workspace {self._workspace}.")
        config = config or {}
        if "scopes" in config and not isinstance(config["scopes"], list):
            raise Exception(
                "Scopes must be empty or contains a list of workspace names."
            )
        else:
            config["scopes"] = [self._workspace]
        token_config = TokenConfig.parse_obj(config)
        for ws in config["scopes"]:
            if not await self.check_permission(user_info, ws):
                raise PermissionError(f"User has no permission to workspace: {ws}")
        token = generate_presigned_token(user_info, token_config)
        return token

    async def update_client_info(self, client_info: dict, context=None):
        """Update the client info."""
        assert context is not None
        user_info = UserInfo.parse_obj(context["user"])
        if not await self.check_permission(user_info):
            raise Exception(f"Permission denied for workspace {self._workspace}.")
        ws, client_id = context["from"].split("/")
        assert client_info["id"] == client_id
        assert ws == self._workspace
        client_info["user_info"] = user_info
        client_info["workspace"] = self._workspace
        await self._update_client(ClientInfo.parse_obj(client_info))

    async def get_connection_info(self, context=None):
        """Get the connection info."""
        assert context is not None
        ws, client_id = context["from"].split("/")
        user_info = UserInfo.parse_obj(context["user"])
        # Generate a new toke for the client to reconnect
        logger.info(
            "Generating new reconnection token for client %s (user id: %s)",
            client_id,
            user_info.id,
        )
        expires_in = 60 * 60 * 3  #  3 hours
        token = generate_reconnection_token(
            user_info, client_id, ws, expires_in=expires_in
        )
        info = {
            "workspace": ws,
            "client_id": client_id,
            "user_info": context["user"],
            "reconnection_token": token,
            "reconnection_expires_in": expires_in,
        }
        info.update(self._server_info)
        return info

    async def _get_client_info(self, client_id):
        assert "/" not in client_id
        client_info = await self._redis.hget(f"{self._workspace}:clients", client_id)
        return client_info and json.loads(client_info.decode())

    async def list_clients(self, context: Optional[dict] = None):
        if context:
            user_info = UserInfo.parse_obj(context["user"])
            if not await self.check_permission(user_info):
                raise Exception(f"Permission denied for workspace {self._workspace}.")
        client_keys = await self._redis.hkeys(f"{self._workspace}:clients")
        return [k.decode() for k in client_keys]

    async def list_user_clients(self, context: Optional[dict] = None):
        """List all the clients belongs to the user."""
        user_info = UserInfo.parse_obj(context["user"])
        client_keys = await self._redis.smembers(f"user:{user_info.id}:clients")
        return [k.decode() for k in client_keys]

    async def list_services(
        self, query: Optional[Union[dict, str]] = None, context: Optional[dict] = None
    ):
        """Return a list of services based on the query."""
        assert context is not None
        # if workspace is not set, then it means current workspace
        # if workspace = *, it means search globally
        # otherwise, it search the specified workspace
        user_info = UserInfo.parse_obj(context["user"])
        if query is None:
            query = {}

        if isinstance(query, str):
            if query == "public":
                public_services = await self._redis.hgetall("public:services")
                ps = []
                for service_id, service in public_services.items():
                    sid = service_id.decode()
                    assert "/" in sid and ":" in sid
                    ws = sid.split("/")[0]
                    cid = sid.split("/")[1].split(":")[0]
                    # Disconnected clients will be removed
                    if await self.check_client_exists(cid, ws):
                        service = json.loads(service.decode())
                        # Make sure we have an absolute id with workspace
                        service["id"] = sid
                        ps.append(service)
                    else:
                        logger.info("Skipping unavailable service: %s", sid)
                return ps
            else:
                query = {"workspace": query}

        ws = query.get("workspace")
        if ws:
            del query["workspace"]
        if ws == "*":  # search public and the current workspace
            ret = []
            for workspace in [self._workspace, "public"]:
                can_access_workspace = await self.check_permission(user_info, workspace)
                ws = await self.get_workspace(workspace)
                for service in await ws.list_services():
                    assert isinstance(service, dict)
                    # To access the service, it should be public or owned by the user
                    if (
                        service["id"].endswith(":built-in")
                        or service["id"] == "workspace-manager:default"
                        or (
                            not can_access_workspace
                            and service["config"].get("visibility") != "public"
                        )
                    ):
                        continue
                    match = True
                    for key in query:
                        if service.get(key) != query[key]:
                            match = False
                    if match:
                        if "/" not in service["id"]:
                            service["id"] = workspace + "/" + service["id"]
                        ret.append(service)
            return ret

        if ws is None:
            can_access_workspace = await self.check_permission(user_info)
            services = await self._get_services()
            workspace_name = self._workspace
        else:
            can_access_workspace = await self.check_permission(user_info, ws)
            workspace_name = ws
            ws = await self.get_workspace(ws)
            services = await ws.list_services()

        ret = []

        for service in services:
            assert isinstance(service, dict)
            if (
                service["id"].endswith(":built-in")
                or service["id"] == "workspace-manager:default"
                or (
                    not can_access_workspace
                    and service["config"].get("visibility") != "public"
                )
            ):
                continue
            match = True
            for key in query:
                if service.get(key) != query[key]:
                    match = False
            if match:
                if "/" not in service["id"]:
                    service["id"] = workspace_name + "/" + service["id"]
                ret.append(service)

        return ret

    async def _get_services(self):
        service_list = []
        client_ids = await self.list_clients()
        for client_id in client_ids:
            try:
                client_info = await self._get_client_info(client_id)
                assert (
                    client_info is not None
                ), f"Failed to get client info for {self._workspace}/{client_id}"
                for sinfo in client_info["services"]:
                    service_list.append(sinfo)
            # make sure we don't throw if a client is removed
            except Exception:  # pylint: disable=broad-except
                logger.exception("Failed to get service info for client: %s", client_id)
        return service_list

    async def _update_client(self, client_info: ClientInfo):
        """Update the client info."""
        assert "/" not in client_info.id
        if not await self._redis.hexists(f"{self._workspace}:clients", client_info.id):
            raise Exception(f"Client {client_info.id} not found.")

        for service in client_info.services:
            # Add workspace info to the service
            service.config.workspace = self._workspace
            if ":" not in service.id:
                service.id = client_info.id + ":" + service.id

        # Store previous services for detecting changes
        previous_client_info = await self._redis.hget(
            f"{self._workspace}:clients", client_info.id
        )
        previous_client_info = ClientInfo.parse_obj(
            json.loads(previous_client_info.decode())
        )

        await self._redis.hset(
            f"{self._workspace}:clients", client_info.id, client_info.json()
        )
        await self._redis.sadd(
            f"user:{client_info.user_info.id}:clients", client_info.id
        )
        logger.info(
            "Client %s updated (services: %s)",
            client_info.id,
            [s.id for s in client_info.services],
        )
        self._event_bus.emit("client_updated", client_info.dict())

        # Detect changes
        service_ids = [service.id for service in client_info.services]
        previous_service_ids = [service.id for service in previous_client_info.services]
        # Detect removed services
        for service in previous_client_info.services:
            if service.id not in service_ids:
                service.config.workspace = self._workspace
                self._event_bus.emit("service_unregistered", service.dict())
        # Detect new services
        for service in client_info.services:
            if service.id not in previous_service_ids:
                service.config.workspace = self._workspace
                self._event_bus.emit("service_registered", service.dict())
                # Try to execute the setup function for the default service
                if service.id.endswith(":default"):
                    rpc = await self.setup()
                    wm = await rpc.get_remote_service(
                        self._workspace + "/" + service.id, timeout=10
                    )
                    if callable(wm.setup):
                        await wm.setup()

    async def register_client(self, client_info: ClientInfo, overwrite: bool = False):
        """Add a client."""
        assert "/" not in client_info.id
        if not overwrite and await self._redis.hexists(
            f"{self._workspace}:clients", client_info.id
        ):
            raise KeyError(
                "Client already exists: %s/%s", self._workspace, client_info.id
            )

        await self._redis.hset(
            f"{self._workspace}:clients", client_info.id, client_info.json()
        )
        await self._redis.sadd(
            f"user:{client_info.user_info.id}:clients", client_info.id
        )
        self._event_bus.emit("client_registered", client_info.dict())
        logger.info("New client registered: %s/%s", self._workspace, client_info.id)

    async def check_client_exists(self, client_id: str, workspace: str = None):
        """Check if a client exists."""
        assert "/" not in client_id
        client_id = client_id
        workspace = workspace or self._workspace
        return await self._redis.hexists(f"{workspace}:clients", client_id)

    async def delete_client(self, client_id: str, workspace: str = None):
        """Delete a client."""
        # assert "/" not in client_id
        workspace = workspace or self._workspace
        client_info = await self._redis.hget(f"{workspace}:clients", client_id)
        if client_info is None:
            raise KeyError(f"Client does not exist: {workspace}/{client_id}")
        client_info = ClientInfo.parse_obj(json.loads(client_info.decode()))
        await self._redis.srem(
            f"user:{client_info.user_info.id}:clients", client_info.id
        )
        await self._redis.hdel(f"{workspace}:clients", client_id)
        # Unregister all the services
        for service in client_info.services:
            service.config.workspace = workspace
            self._event_bus.emit("service_unregistered", service.dict())
        logger.info("Client deleted: %s/%s", workspace, client_id)

        user_info = client_info.user_info
        if user_info.is_anonymous:
            remain_clients = await self.list_user_clients({"user": user_info.dict()})
            if len(remain_clients) <= 0:
                await self._redis.hdel("users", user_info.id)
                logger.info("Anonymous user (%s) removed.", user_info.id)
            else:
                logger.info(
                    "Anonymous user (%s) client removed (remaining clients: %s)",
                    user_info.id,
                    len(remain_clients),
                )

    def _create_rpc(
        self, client_id: str, default_context=None, user_info: UserInfo = None
    ):
        """Create a rpc for the workspace.
        Note: Any request made through this rcp will be treated as a request from the root user.
        """
        assert "/" not in client_id
        logger.info("Creating RPC for client %s/%s", self._workspace, client_id)
        connection = RedisRPCConnection(
            self._redis, self._workspace, client_id, (user_info or self._root_user)
        )
        rpc = RPC(connection, client_id=client_id, default_context=default_context)
        return rpc

    async def echo(self, data, context=None):
        """Log a plugin message."""
        user_info = UserInfo.parse_obj(context["user"])
        if not await self.check_permission(user_info):
            raise Exception(f"Permission denied for workspace {self._workspace}.")
        return data

    async def log(self, msg, context=None):
        """Log a plugin message."""
        user_info = UserInfo.parse_obj(context["user"])
        if not await self.check_permission(user_info):
            raise Exception(f"Permission denied for workspace {self._workspace}.")
        logger.info("%s: %s", context["from"], msg)

    async def info(self, msg, context=None):
        """Log a plugin message."""
        user_info = UserInfo.parse_obj(context["user"])
        if not await self.check_permission(user_info):
            raise Exception(f"Permission denied for workspace {self._workspace}.")
        logger.info("%s: %s", context["from"], msg)

    async def warning(self, msg, context=None):
        """Log a plugin message (warning)."""
        user_info = UserInfo.parse_obj(context["user"])
        if not await self.check_permission(user_info):
            raise Exception(f"Permission denied for workspace {self._workspace}.")
        logger.warning("WARNING: %s: %s", context["from"], msg)

    async def error(self, msg, context=None):
        """Log a plugin error message (error)."""
        user_info = UserInfo.parse_obj(context["user"])
        if not await self.check_permission(user_info):
            raise Exception(f"Permission denied for workspace {self._workspace}.")
        logger.error("%s: %s", context["from"], msg)

    async def critical(self, msg, context=None):
        """Log a plugin error message (critical)."""
        user_info = UserInfo.parse_obj(context["user"])
        if not await self.check_permission(user_info):
            raise Exception(f"Permission denied for workspace {self._workspace}.")
        logger.critical("%s: %s", context["from"], msg)

    async def get_workspace_info(self, workspace: str = None) -> WorkspaceInfo:
        """Get info of the current workspace."""
        workspace = workspace or self._workspace
        workspace_info = await self._redis.hget("workspaces", workspace)
        if workspace_info is None:
            raise KeyError(f"Workspace not found: {workspace}")
        workspace_info = WorkspaceInfo.parse_obj(json.loads(workspace_info.decode()))
        return workspace_info

    async def _launch_application_by_service(
        self,
        query: dict,
        timeout: float = 60,
        context: dict = None,
    ):
        """Launch an installed application by service name."""
        workspace, service_id, client_name = (
            query.get("workspace", self._workspace),
            query.get("service_id"),
            query.get("client_name"),
        )
        if not service_id or service_id == "*":
            service_id = "default"
        if workspace == "*":
            workspace = self._workspace
        # Check if the user has permission to this workspace and the one to be launched
        token = await self.generate_token({"scopes": [workspace]}, context=context)
        workspace = await self.get_workspace_info(workspace)
        controller = await self.get_service("public/workspace-manager:server-apps")
        if not controller:
            raise Exception(
                "Plugin `{name}` not found and failed to"
                " launch the plugin (no server-apps service found)"
            )
        app_id = None
        for aid, app_info in workspace.applications.items():
            # find the app by service name
            if client_name and client_name == app_info.name:
                app_id = aid
                break
            if app_info.services and service_id in app_info.services:
                app_id = aid
                break
        if app_id is None:
            raise Exception(f"Service id {service_id} not found")

        client_id = shortuuid.uuid()
        config = await controller.start(
            app_id,
            workspace=workspace.name,
            token=token,
            client_id=client_id,
            timeout=timeout,
            wait_for_service=service_id,
        )
        return await self.get_service(
            {
                "workspace": workspace.name,
                "client_id": config["id"],
                "service_id": service_id,
            },
            context=context,
        )

    async def get_service(self, query: Union[dict, str], context=None):
        # Note: No authorization required because the access is controlled by the client itself
        if isinstance(query, dict):
            if "id" not in query:
                service_id = query.get("service_id", "*")
            else:
                service_id = query["id"]
        else:
            assert isinstance(query, str)
            service_id = query
            query = {"id": service_id}
        assert isinstance(service_id, str)

        if "/" in service_id and ":" not in service_id:
            service_id = service_id + ":default"
            query["workspace"] = service_id.split("/")[0]
            if "client_id" in query and query["client_id"] != service_id.split("/")[1]:
                raise ValueError(
                    f"client_id ({query['client_id']}) does not match service_id ({service_id})"
                )
            query["client_id"] = service_id.split("/")[1]
        elif "/" not in service_id and ":" not in service_id:
            # workspace=* means the current workspace or the public workspace
            workspace = query.get("workspace", "*")
            service_id = workspace + "/*:" + service_id
            query["workspace"] = workspace
            query["client_id"] = "*"
        elif "/" not in service_id and ":" in service_id:
            workspace = query.get("workspace", self._workspace)
            query["client_id"] = service_id.split(":")[0]
            service_id = workspace + "/" + service_id
            query["workspace"] = workspace
        else:
            assert "/" in service_id and ":" in service_id
            workspace = service_id.split("/")[0]
            query["client_id"] = service_id.split("/")[1].split(":")[0]
            query["workspace"] = workspace

        query["service_id"] = service_id.split("/")[1].split(":")[1]

        logger.info("Getting service: %s", query)

        # service id with an abosolute client id
        if "*" not in service_id:
            if "/" in service_id:
                workspace = service_id.split("/")[0]
                if workspace != self._workspace:
                    ws = await self.get_workspace(workspace)
                    return await ws.get_service(service_id)
            if "/" not in service_id:
                service_id = self._workspace + "/" + service_id
                workspace = self._workspace

            # Make sure the client exists
            client_id = service_id.split("/")[1].split(":")[0]
            if await self._get_client_info(client_id):
                rpc = await self.setup()
                service_api = await rpc.get_remote_service(service_id)
                return self.patch_service_config(workspace, service_api)
            elif "launch" in query and query["launch"] == True:
                service_api = await self._launch_application_by_service(
                    query,
                    context=context,
                )
                # No need to patch the service config
                # because the service is already patched
                return service_api
            else:
                raise Exception(f"Client not found: {client_id}")
        else:
            workspace, sname = service_id.split("/")
            cid, sid = sname.split(":")
            assert cid == "*", "Specifying a client id is not supported: " + cid
            if sid == "*":  # Skip the client check if the service id is *
                services = []
            elif workspace == "*":
                # Check if it's in the current workspace
                services = await self.list_services(
                    {"workspace": self._workspace}, context=context
                )
                services = list(
                    filter(lambda service: service["id"].endswith(":" + sid), services)
                )
                if not services:
                    # Try to find the service in "public"
                    services = await self.list_services("public", context=context)
            elif workspace != self._workspace:
                assert await self._redis.hget("workspaces", workspace)
                ws = await self.get_workspace(workspace)
                services = await ws.list_services()
            else:  # only the service id without client id
                workspace = self._workspace
                services = await self.list_services(context=context)
            services = list(
                filter(lambda service: service["id"].endswith(":" + sid), services)
            )

        if not services:
            if "launch" in query and query["launch"] == True:
                service_api = await self._launch_application_by_service(
                    query,
                    context=context,
                )
                # No need to patch the service config
                # because the service is already patched
                return service_api
            raise Exception(f"Service not found: {sid} in workspace {workspace}")
        service_info = random.choice(services)
        rpc = await self.setup()
        service_api = await rpc.get_remote_service(service_info["id"])
        return self.patch_service_config(service_info["id"].split("/")[0], service_api)

    def patch_service_config(self, workspace, service_api):
        service_api["config"]["workspace"] = workspace
        return service_api

    async def _get_all_workspace(self):
        """Get all workspaces."""
        workspaces = await self._redis.hgetall("workspaces")
        return [
            WorkspaceInfo.parse_obj(json.loads(v.decode()))
            for k, v in workspaces.items()
        ]

    async def check_permission(
        self, user_info: UserInfo, workspace: Union[WorkspaceInfo, str] = None
    ):
        """Check user permission for the workspace."""
        # pylint: disable=too-many-return-statements
        if workspace is None:
            workspace = self._workspace
        if isinstance(workspace, str):
            workspace = await self.get_workspace_info(workspace)

        # Make exceptions for root user, the children of root and test workspace
        if user_info.id == "root" or user_info.parent == "root":
            return True

        if workspace.name == user_info.id:
            return True

        if user_info.parent:
            parent = await self._redis.hget("users", user_info.parent)
            if not parent:
                return False
            parent = UserInfo.parse_obj(json.loads(parent.decode()))
            if not await self.check_permission(parent):
                return False
            # if the parent has access
            # and the workspace is in the scopes
            # then we allow the access
            if workspace.name in user_info.scopes:
                return True

        _id = user_info.email or user_info.id

        if _id in workspace.owners:
            return True

        if workspace.visibility == VisibilityEnum.public:
            if workspace.deny_list and user_info.email not in workspace.deny_list:
                return True
        elif workspace.visibility == VisibilityEnum.protected:
            if workspace.allow_list and user_info.email in workspace.allow_list:
                return True

        if "admin" in user_info.roles:
            logger.info(
                "Allowing access to %s for admin user %s", workspace.name, user_info.id
            )
            return True

        return False

    async def get_workspace(self, workspace: str = None, context=None):
        """Get the service api of the workspace manager."""
        if not workspace:
            workspace = self._workspace
        if context:
            user_info = UserInfo.parse_obj(context["user"])
            if not await self.check_permission(user_info, workspace):
                raise Exception(f"Permission denied for workspace {self._workspace}.")

        if await self.check_client_exists("workspace-manager", workspace):
            rpc = await self.setup()
            try:
                wm = await rpc.get_remote_service(
                    workspace + "/workspace-manager:default", timeout=10
                )
                return wm
            except asyncio.exceptions.TimeoutError:
                logger.info(
                    "Failed to get the workspace manager service of %s", workspace
                )

        manager = WorkspaceManager.get_manager(
            workspace,
            self._redis,
            self._root_user,
            self._event_bus,
            self._server_info,
        )
        await manager.setup(client_id="workspace-manager")
        assert await self.check_client_exists("workspace-manager", workspace), "Failed to setup the workspace manager"
        return await manager.get_workspace()

    async def _update_workspace(self, config: dict, context=None):
        """Update the workspace config."""
        user_info = UserInfo.parse_obj(context["user"])
        if not await self.check_permission(user_info):
            raise PermissionError(f"Permission denied for workspace {self._workspace}")

        workspace_info = await self._redis.hget("workspaces", self._workspace)
        workspace = WorkspaceInfo.parse_obj(json.loads(workspace_info.decode()))
        if "name" in config and config["name"] != workspace.name:
            raise Exception("Changing workspace name is not allowed.")

        # make sure all the keys are valid
        # TODO: verify the type
        for key in config:
            if key.startswith("_") or not hasattr(workspace, key):
                raise KeyError(f"Invalid key: {key}")

        for key in config:
            if not key.startswith("_") and hasattr(workspace, key):
                setattr(workspace, key, config[key])
        # make sure we add the user's email to owners
        _id = user_info.email or user_info.id
        if _id not in workspace.owners:
            workspace.owners.append(_id)
        workspace.owners = [o.strip() for o in workspace.owners if o.strip()]
        await self._redis.hset("workspaces", workspace.name, workspace.json())
        self._event_bus.emit("workspace_changed", workspace.dict())

    async def delete_if_empty(self):
        """Delete the workspace if it is empty."""
        client_keys = await self._redis.hkeys(f"{self._workspace}:clients")
        if b"workspace-manager" in client_keys:
            client_keys.remove(b"workspace-manager")
        if not client_keys:
            await self.delete()

    async def delete(self, force: bool = False):
        """Delete the workspace."""
        winfo = await self.get_workspace_info(self._workspace)
        if not winfo.persistent or force:
            await self.remove_clients(self._workspace)
            await self._redis.hdel("workspaces", self._workspace)
            self._event_bus.emit("workspace_removed", winfo.dict())
        else:
            client_keys = await self._redis.hkeys(f"{self._workspace}:clients")
            if b"workspace-manager" in client_keys:
                client_keys.remove(b"workspace-manager")
            if not client_keys:
                self.delete(force=True)

    def create_service(self, service_id, service_name=None):
        interface = {
            "id": service_id,
            "name": service_name or service_id,
            # Note: We make these services public by default, and assuming we will do authorization in each function
            "config": {
                "require_context": True,
                "workspace": self._workspace,
<<<<<<< HEAD
                "visibility": "protected" if self._workspace != "public" else "public",
=======
                "visibility": "public",
>>>>>>> 83932cea
            },
            "echo": self.echo,
            "log": self.log,
            "info": self.info,
            "error": self.error,
            "warning": self.warning,
            "critical": self.critical,
            "update_client_info": self.update_client_info,
            "get_connection_info": self.get_connection_info,
            "getConnectionInfo": self.get_connection_info,
            "listServices": self.list_services,
            "list_services": self.list_services,
            "listClients": self.list_clients,
            "list_clients": self.list_clients,
            "list_user_clients": self.list_user_clients,
            "listUserClients": self.list_user_clients,
            "getService": self.get_service,
            "get_service": self.get_service,
            "generate_token": self.generate_token,
            "generateToken": self.generate_token,
            "create_workspace": self.create_workspace,
            "createWorkspace": self.create_workspace,
            "register_service": self.register_service,
            "registerService": self.register_service,
            "get_workspace": self.get_workspace,
            "getWorkspace": self.get_workspace,
            "set": self._update_workspace,
            "install_application": self.install_application,
            "installApplication": self.install_application,
            "uninstall_application": self.uninstall_application,
            "uninstallApplication": self.uninstall_application,
            "get_summary": self.get_summary,
            "getSummary": self.get_summary,
        }
        return interface<|MERGE_RESOLUTION|>--- conflicted
+++ resolved
@@ -902,11 +902,7 @@
             "config": {
                 "require_context": True,
                 "workspace": self._workspace,
-<<<<<<< HEAD
                 "visibility": "protected" if self._workspace != "public" else "public",
-=======
-                "visibility": "public",
->>>>>>> 83932cea
             },
             "echo": self.echo,
             "log": self.log,
